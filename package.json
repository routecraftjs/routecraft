--- conflicted
+++ resolved
@@ -25,15 +25,9 @@
     "@size-limit/preset-small-lib": "^11.2.0",
     "@size-limit/time": "^11.2.0",
     "@types/node": "^24.10.0",
-<<<<<<< HEAD
-    "@typescript-eslint/eslint-plugin": "^8.46.2",
-    "@typescript-eslint/parser": "^8.46.2",
-    "@vitest/coverage-v8": "^3.2.4",
-=======
     "@typescript-eslint/eslint-plugin": "^8.46.3",
     "@typescript-eslint/parser": "^8.46.3",
     "@vitest/coverage-v8": "^4.0.6",
->>>>>>> 720615a3
     "comment-parser": "^1.4.1",
     "eslint": "^9.39.0",
     "eslint-config-prettier": "10.1.8",
